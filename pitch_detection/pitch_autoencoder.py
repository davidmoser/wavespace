--- conflicted
+++ resolved
@@ -9,13 +9,8 @@
 from pitch_detection.synth_net_v1 import SynthNet as SynthNetV1
 from pitch_detection.synth_net_v2 import SynthNet as SynthNetV2
 
-<<<<<<< HEAD
-_PITCH_DET_REGISTRY = {1: PitchDetNetV1, 2: PitchDetNetV2}
+_PITCH_DET_REGISTRY = {1: PitchDetNetV1, 2: PitchDetNetV2, 3: PitchDetNetV3}
 _SYNTH_REGISTRY = {1: SynthNetV1, 2: SynthNetV2}
-=======
-_PITCH_DET_REGISTRY = {1: PitchDetNetV1, 2: PitchDetNetV2, 3: PitchDetNetV3}
-_SYNTH_REGISTRY = {1: SynthNetV1}
->>>>>>> da1114ee
 
 
 def get_pitch_det_model(version: str, cfg: Configuration) -> nn.Module:
